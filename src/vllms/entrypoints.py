import os
import subprocess
from pathlib import Path
from dotenv import load_dotenv

load_dotenv()


def get_served_model_name(model_path):
    if not model_path:
        return "unknown-model"
<<<<<<< HEAD

    model_name = model_path.split("/")[-1].lower()

    model_name = model_name.replace("-instruct", "-instruct")
    model_name = model_name.replace("-fp8", "")
    model_name = model_name.replace("-2507", "")

=======
    model_name = model_path.split('/')[-1].lower()
    model_name = model_name.replace('-instruct', '-instruct')
    model_name = model_name.replace('-fp8', '')
    model_name = model_name.replace('-2507', '')
>>>>>>> 000d0e3f
    return model_name


def setup_vllms():
    script_path = Path(__file__).parent.parent.parent / "scripts" / "setup_vllms.sh"
<<<<<<< HEAD

    if not script_path.exists():
        print(f"Error: Setup script not found at {script_path}")
        return 1

=======
    if not script_path.exists():
        print(f"Error: Setup script not found at {script_path}")
        return 1
>>>>>>> 000d0e3f
    print(f"Running setup script: {script_path}")
    return subprocess.call(["bash", str(script_path)])


def run_single(model_env, port_env, dtype_env, tool_parser="hermes", extra_flags: str = ""):
    mprocs_bin = os.getenv("MPROCS_BIN", "mprocs")
<<<<<<< HEAD
    qwen_model = os.getenv("QWEN_MODEL")
    served_name = get_served_model_name(qwen_model)

    return subprocess.call(
        [
            mprocs_bin,
            "--names",
            "vllm-qwen,caddy",
            f"python -m vllm.entrypoints.openai.api_server --model {qwen_model} --served-model-name {served_name} --dtype {os.getenv('DTYPE_QWEN', 'bfloat16')} --host 0.0.0.0 --port {os.getenv('QWEN_PORT')} --enable-auto-tool-choice --tool-call-parser hermes",
            f"caddy run --config src/vllms/Caddyfile --adapter caddyfile",
        ]
    )
=======
    model = os.getenv(model_env)
    served_name = get_served_model_name(model)
    port = os.getenv(port_env)
    dtype = os.getenv(dtype_env, "float16")
>>>>>>> 000d0e3f

    extra = f"{extra_flags.strip()}" if extra_flags and extra_flags.strip() else ""

<<<<<<< HEAD
def run_mistral():
    mprocs_bin = os.getenv("MPROCS_BIN", "mprocs")
    mistral_model = os.getenv("MISTRAL_MODEL")
    served_name = get_served_model_name(mistral_model)

=======
>>>>>>> 000d0e3f
    return subprocess.call(
        [
            mprocs_bin,
            "--names",
            f"vllm-{served_name},caddy",
            f"python -m vllm.entrypoints.openai.api_server "
            f"--model {model} "
            f"--served-model-name {served_name} "
            f"--dtype {dtype} "
            f"--host 0.0.0.0 --port {port} "
            f"--enable-auto-tool-choice --tool-call-parser {tool_parser} {extra}",
            f"caddy run --config src/vllms/Caddyfile --adapter caddyfile",
        ]
    )


<<<<<<< HEAD
def run_all():
    mprocs_bin = os.getenv("MPROCS_BIN", "mprocs")
    qwen_model = os.getenv("QWEN_MODEL")
    mistral_model = os.getenv("MISTRAL_MODEL")
    qwen_served_name = get_served_model_name(qwen_model)
    mistral_served_name = get_served_model_name(mistral_model)

    return subprocess.call(
        [
            mprocs_bin,
            "--names",
            "vllm-qwen,vllm-mistral,vllm-gptoss,caddy",
            f"python -m vllm.entrypoints.openai.api_server --model {qwen_model} --served-model-name {qwen_served_name} --dtype {os.getenv('DTYPE_QWEN', 'bfloat16')} --host 0.0.0.0 --port {os.getenv('QWEN_PORT')} --enable-auto-tool-choice --tool-call-parser hermes",
            f"python -m vllm.entrypoints.openai.api_server --model {mistral_model} --served-model-name {mistral_served_name} --dtype {os.getenv('DTYPE_MISTRAL', 'bfloat16')} --host 0.0.0.0 --port {os.getenv('MISTRAL_PORT')} --enable-auto-tool-choice --tool-call-parser mistral",
            f"caddy run --config src/vllms/Caddyfile --adapter caddyfile",
        ]
=======
def run_qwen():
    qwen_flags = os.getenv("QWEN_FLAGS", "")
    return run_single("QWEN_MODEL", "QWEN_PORT", "DTYPE_QWEN", tool_parser="hermes", extra_flags=qwen_flags)


def run_deepseek():
    return run_single("DEEPSEEK_MODEL", "DEEPSEEK_PORT", "DTYPE_DEEPSEEK", tool_parser="hermes")


def run_mistral():
    mistral_flags = os.getenv("MISTRAL_FLAGS", "")
    return run_single(
        "MISTRAL_MODEL",
        "MISTRAL_PORT",
        "DTYPE_MISTRAL",
        tool_parser="mistral",
        extra_flags=mistral_flags,
>>>>>>> 000d0e3f
    )<|MERGE_RESOLUTION|>--- conflicted
+++ resolved
@@ -9,72 +9,31 @@
 def get_served_model_name(model_path):
     if not model_path:
         return "unknown-model"
-<<<<<<< HEAD
-
-    model_name = model_path.split("/")[-1].lower()
-
-    model_name = model_name.replace("-instruct", "-instruct")
-    model_name = model_name.replace("-fp8", "")
-    model_name = model_name.replace("-2507", "")
-
-=======
     model_name = model_path.split('/')[-1].lower()
     model_name = model_name.replace('-instruct', '-instruct')
     model_name = model_name.replace('-fp8', '')
     model_name = model_name.replace('-2507', '')
->>>>>>> 000d0e3f
     return model_name
 
 
 def setup_vllms():
     script_path = Path(__file__).parent.parent.parent / "scripts" / "setup_vllms.sh"
-<<<<<<< HEAD
-
     if not script_path.exists():
         print(f"Error: Setup script not found at {script_path}")
         return 1
-
-=======
-    if not script_path.exists():
-        print(f"Error: Setup script not found at {script_path}")
-        return 1
->>>>>>> 000d0e3f
     print(f"Running setup script: {script_path}")
     return subprocess.call(["bash", str(script_path)])
 
 
 def run_single(model_env, port_env, dtype_env, tool_parser="hermes", extra_flags: str = ""):
     mprocs_bin = os.getenv("MPROCS_BIN", "mprocs")
-<<<<<<< HEAD
-    qwen_model = os.getenv("QWEN_MODEL")
-    served_name = get_served_model_name(qwen_model)
-
-    return subprocess.call(
-        [
-            mprocs_bin,
-            "--names",
-            "vllm-qwen,caddy",
-            f"python -m vllm.entrypoints.openai.api_server --model {qwen_model} --served-model-name {served_name} --dtype {os.getenv('DTYPE_QWEN', 'bfloat16')} --host 0.0.0.0 --port {os.getenv('QWEN_PORT')} --enable-auto-tool-choice --tool-call-parser hermes",
-            f"caddy run --config src/vllms/Caddyfile --adapter caddyfile",
-        ]
-    )
-=======
     model = os.getenv(model_env)
     served_name = get_served_model_name(model)
     port = os.getenv(port_env)
     dtype = os.getenv(dtype_env, "float16")
->>>>>>> 000d0e3f
 
     extra = f"{extra_flags.strip()}" if extra_flags and extra_flags.strip() else ""
 
-<<<<<<< HEAD
-def run_mistral():
-    mprocs_bin = os.getenv("MPROCS_BIN", "mprocs")
-    mistral_model = os.getenv("MISTRAL_MODEL")
-    served_name = get_served_model_name(mistral_model)
-
-=======
->>>>>>> 000d0e3f
     return subprocess.call(
         [
             mprocs_bin,
@@ -91,24 +50,7 @@
     )
 
 
-<<<<<<< HEAD
-def run_all():
-    mprocs_bin = os.getenv("MPROCS_BIN", "mprocs")
-    qwen_model = os.getenv("QWEN_MODEL")
-    mistral_model = os.getenv("MISTRAL_MODEL")
-    qwen_served_name = get_served_model_name(qwen_model)
-    mistral_served_name = get_served_model_name(mistral_model)
 
-    return subprocess.call(
-        [
-            mprocs_bin,
-            "--names",
-            "vllm-qwen,vllm-mistral,vllm-gptoss,caddy",
-            f"python -m vllm.entrypoints.openai.api_server --model {qwen_model} --served-model-name {qwen_served_name} --dtype {os.getenv('DTYPE_QWEN', 'bfloat16')} --host 0.0.0.0 --port {os.getenv('QWEN_PORT')} --enable-auto-tool-choice --tool-call-parser hermes",
-            f"python -m vllm.entrypoints.openai.api_server --model {mistral_model} --served-model-name {mistral_served_name} --dtype {os.getenv('DTYPE_MISTRAL', 'bfloat16')} --host 0.0.0.0 --port {os.getenv('MISTRAL_PORT')} --enable-auto-tool-choice --tool-call-parser mistral",
-            f"caddy run --config src/vllms/Caddyfile --adapter caddyfile",
-        ]
-=======
 def run_qwen():
     qwen_flags = os.getenv("QWEN_FLAGS", "")
     return run_single("QWEN_MODEL", "QWEN_PORT", "DTYPE_QWEN", tool_parser="hermes", extra_flags=qwen_flags)
@@ -126,5 +68,4 @@
         "DTYPE_MISTRAL",
         tool_parser="mistral",
         extra_flags=mistral_flags,
->>>>>>> 000d0e3f
     )